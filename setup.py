--- conflicted
+++ resolved
@@ -34,20 +34,4 @@
         'transformers<3.0.0',
         'wildebeest',
     ],
-<<<<<<< HEAD
-=======
-    extras_requires={
-        'dev': [
-            'flake8',
-            'flake8-docstrings',
-            'flake8-import-order',
-            'm2r',
-            'pandas',
-            'pydocstyle<4.0.0',
-            'pytest',
-            'pytest-cov',
-            'sphinx-rtd-theme==0.4.3'
-        ]
-    },
->>>>>>> 0c303ad4
 )