# Changelog
All notable changes to this project will be documented in this file.

The format is based on [Keep a Changelog](http://keepachangelog.com/en/1.0.0/) and this project uses [Semantic Versioning](http://semver.org/).

<<<<<<< HEAD
# [2.2.2] - 2020-10-29
 ### Fixed
  - Update creevey to new name wildebeest
  
# [2.2.1] - 2020-10-29
### Added
 - note to notebook tutorials about potential out-of-memory issue when `DataLoaders` have too high a value for `num_workers`
### Changed
 - included `Dockerfile` now installs the `octopod` library
### Fixed
 - included `Dockerfile` now installs `libgl1-mesa-glx` to avoid `ImportError: libGL.so.1: cannot open shared object file: No such file or directory` when importing `octopod`
 - batch sizes of size 1 are skipped correctly for all models
=======

# [2.2.1] - 2020-10-29
 ### Fixed
  - Update creevey to new name wildebeest
>>>>>>> 85be9462

# [2.2.0] - 2020-8-20
### Changed
 - Switched to using Github Actions for CI/CD

# [2.1.0] - 2020-7-15
### Changed
 - Torch is no longer pinned to version 1.2. This allows user to use Octopod with python 3.8.

# [2.0.2] - 2020-7-14
### Fixed
 - Support for `torch.optim.lr_scheduler.ReduceLROnPlateau` for `scheduler` argument in `MultiTaskLearner.fit`
 - Learner object skips and `ResnetForMultiTaskClassification` `forward` method automatically handles batches of size 1 to avoid `ValueError` with `nn.BatchNorm1d` failing on batches of size 1

# [2.0.1] - 2020-7-14
### Added
 - logo now in octopod readme

# [2.0.0] - 2020-7-10
### Added
 - Octopod learners can now use multiple loss functions and do multi-label in addition to multi-class tasks
### Changed
 - loss functions and metrics are specified via a dictionary of tasks and corresponding loss functions

# [1.0.0] - 2020-7-09
### Changed
 - Tonks is now called Ocotopod

==== Below is Tonks development ====

# [1.0.0] - 2020-7-08
### Added
 - Warnings to switch to new name

# [0.4.4] - 2020-7-5
### Fixed
 - A few paren locations in multi_task_ensemble.py

# [0.4.3] - 2020-6-24
### Added
 - Version pin for sentencepiece

# [0.4.2] - 2020-6-23
### Added
 - Dockerfile

# [0.4.1] - 2020-6-16
### Added
 - Missing 's' in `extras_requires` in setup.py

# [0.4.0] - 2020-6-12
### Added
 - warning about upcoming rename of library

# [0.3.0] - 2020-4-14
### Added
 - read the docs fixes

# [0.2.0] - 2020-4-13
### Added
 - devs requirements in setup.py

# [0.1.0] - 2020-4-13
### Added
 - Link to docs in README

# [0.0.0] - 2020-4-13
### Added
 - Open-sourcing Tonks codebase for multi-dataset multi-task learning<|MERGE_RESOLUTION|>--- conflicted
+++ resolved
@@ -3,7 +3,6 @@
 
 The format is based on [Keep a Changelog](http://keepachangelog.com/en/1.0.0/) and this project uses [Semantic Versioning](http://semver.org/).
 
-<<<<<<< HEAD
 # [2.2.2] - 2020-10-29
  ### Fixed
   - Update creevey to new name wildebeest
@@ -16,12 +15,10 @@
 ### Fixed
  - included `Dockerfile` now installs `libgl1-mesa-glx` to avoid `ImportError: libGL.so.1: cannot open shared object file: No such file or directory` when importing `octopod`
  - batch sizes of size 1 are skipped correctly for all models
-=======
 
 # [2.2.1] - 2020-10-29
  ### Fixed
   - Update creevey to new name wildebeest
->>>>>>> 85be9462
 
 # [2.2.0] - 2020-8-20
 ### Changed
