--- conflicted
+++ resolved
@@ -4,17 +4,13 @@
 The format is based on [Keep a Changelog](http://keepachangelog.com/en/1.0.0/) and this project uses [Semantic Versioning](http://semver.org/).
 
 
-<<<<<<< HEAD
 # [1.0.0] - 2020-7-09
-=======
-# [1.0.0] - 2020-7-08
->>>>>>> 4e4f5b0c
 ### Changed
  - Tonks is now called Ocotopod
 
 ==== Below is Tonks development ==== 
 
-<<<<<<< HEAD
+# [1.0.0] - 2020-7-08
 ### Added
  - Warnings to switch to new name
 
@@ -22,8 +18,6 @@
 ### Fixed
  - A few paren locations in multi_task_ensemble.py
 
-=======
->>>>>>> 4e4f5b0c
 # [0.4.3] - 2020-6-24
 ### Added
  - Version pin for sentencepiece
