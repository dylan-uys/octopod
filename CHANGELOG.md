--- conflicted
+++ resolved
@@ -3,13 +3,11 @@
 
 The format is based on [Keep a Changelog](http://keepachangelog.com/en/1.0.0/) and this project uses [Semantic Versioning](http://semver.org/).
 
-<<<<<<< HEAD
-# [1.0.0] - 2020-6-17
+# [2.0.0] - 2020-7-10
 ### Added
  - Tonks learners can now use multiple loss functions and do multi-label in addition to multi-class tasks
 ### Changed
  - loss functions and metrics are specified via a dictionary of tasks and corresponding loss functions 
-=======
 
 # [1.0.0] - 2020-7-09
 ### Changed
@@ -32,7 +30,6 @@
 # [0.4.2] - 2020-6-23
 ### Added
  - Dockerfile
->>>>>>> cca22d80
 
 # [0.4.1] - 2020-6-16
 ### Added
