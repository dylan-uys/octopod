import copy
import time

from fastprogress.fastprogress import format_time, master_bar, progress_bar
import numpy as np
import torch

from octopod.learner_utils import (DEFAULT_LOSSES_DICT,
                                   DEFAULT_METRIC_DICT,
                                   )

SMOOTH_LOSS_ALPHA = 0.2


class MultiTaskLearner(object):
    """
    Class to encapsulate training and validation steps for a pipeline. Based off the fastai learner.

    Parameters
    ----------
    model: torch.nn.Module
        PyTorch model to use with the Learner
    train_dataloader: MultiDatasetLoader
        dataloader for all of the training data
    val_dataloader: MultiDatasetLoader
        dataloader for all of the validation data
    task_dict: dict
        dictionary with all of the tasks as keys and the number of unique labels as the values
    loss_function_dict: dict
        dictionary where keys are task names (str) and values specify loss functions.
        A loss function can be specified using the special string value 'categorical_cross_entropy'
        for a multi-class task or 'bce_logits' for a multi-label task. Alternatively,
        it can be specified using a Callable that takes the predicted values and the target values
        as positional PyTorch tensor arguments and returns a float.

        Take care to ensure that the loss function includes a final activation function if needed --
        for instance, if your model is being used for classification but does not include a softmax
        layer then calculating cross-entropy properly requires performing the softmax classification
        within the loss function (this is handled by `nn.CrossEntropyLoss()` loss function).
        For our exisiting model architecture examples we do not apply final layer activation
        functions. Instead the desired activation functions are applied when needed.
        So we use 'categorical_cross_entropy' and 'bce_logits' loss functions which apply
        softmax and sigmoid activations to their inputs before calculating the loss.

    metric_function_dict: dict
        dictionary where keys are task names and values are metric calculation functions.
        If the input is a string matching a supported metric function `multi_class_acc`
        for multi-class tasks or `multi_label_acc` for multi-label tasks the loss will be filled in.
        A user can also input a custom metric function as a function for a given task key.

        custom metric functions must take in a `y_true` and `raw_y_pred` and output some `score` and
        `y_preds`. `y_preds` are the `raw_y_pred` values after an activation function has been
        applied and `score` is the output of whatever custom metrics the user wants to calculate
        for that task.

        See `learner_utils.loss_utils_config` for examples.
    """
    def __init__(self,
                 model,
                 train_dataloader,
                 val_dataloader,
                 task_dict,
                 loss_function_dict=None,
                 metric_function_dict=None):
        self.model = model
        self.train_dataloader = train_dataloader
        self.val_dataloader = val_dataloader
        self.task_dict = task_dict
        self.tasks = [*task_dict]
        self.loss_function_dict = self._get_loss_functions(loss_function_dict)
        self.metric_function_dict = self._get_metric_functions(metric_function_dict)

    def fit(
        self,
        num_epochs,
        scheduler,
        step_scheduler_on_batch,
        optimizer,
        device='cuda:0',
        best_model=False
    ):
        """
        Fit the PyTorch model

        Parameters
        ----------
        num_epochs: int
            number of epochs to train
        scheduler: torch.optim.lr_scheduler
            PyTorch learning rate scheduler
        step_scheduler_on_batch: bool
            flag of whether to step scheduler on batch (if True) or on epoch (if False)
        optimizer: torch.optim
            PyTorch optimzer
        device: str (defaults to 'cuda:0')
            device to run calculations on
        best_model: bool (defaults to `False`)
            flag to save best model from a single `fit` training run based on validation loss
            The default is `False`, which will keep the final model from the training run.
            `True` will keep the best model from the training run instead of the model
            from the final epoch of the training cycle.
        """
        self.model = self.model.to(device)

        current_best_loss = np.iinfo(np.intp).max

        pbar = master_bar(range(num_epochs))
        headers = ['train_loss', 'val_loss']
        for task in self.tasks:
            headers.append(f'{task}_train_loss')
            headers.append(f'{task}_val_loss')
            headers.append(f'{task}'+'_'+self.metric_function_dict[task].__name__)
        headers.append('time')
        pbar.write(headers, table=True)

        self.smooth_train_losses = {}
        for epoch in pbar:
            start_time = time.time()
            self.model.train()

            overall_training_loss = 0.0

            for step, batch in enumerate(progress_bar(self.train_dataloader, parent=pbar)):
                task_type, (x, y) = batch
                x = self._return_input_on_device(x, device)
                y = y.to(device)

                num_rows = self._get_num_rows(x)

                if num_rows == 1:
                    # skip batches of size 1
                    continue

                output = self.model(x)

                current_loss = self.loss_function_dict[task_type](output[task_type], y)

<<<<<<< HEAD
                overall_training_loss += current_loss.item() * num_rows
=======
                scaled_loss = current_loss.item() * num_rows

                training_loss_dict[task_type] += scaled_loss

                overall_training_loss += scaled_loss
>>>>>>> 4ef3d156

                optimizer.zero_grad()
                current_loss.backward()
                optimizer.step()
                if step_scheduler_on_batch:
                    scheduler.step()

                self._update_smooth_train_loss(task_type, current_loss.item())
                subpbar.comment = self._report_smooth_train_loss()

            overall_val_loss, val_loss_dict, metrics_scores = self.validate(
                device,
                pbar
            )

            if not step_scheduler_on_batch:
                if isinstance(scheduler, torch.optim.lr_scheduler.ReduceLROnPlateau):
                    scheduler.step(overall_val_loss)
                else:
                    scheduler.step()

            overall_training_loss = overall_training_loss/self.train_dataloader.total_samples

            stats = [overall_training_loss, overall_val_loss]
            str_stats = []
            for stat in stats:
                str_stats.append(
                    'NA' if stat is None else str(stat) if isinstance(stat, int) else f'{stat:.6f}'
                )

            for task in self.tasks:
                str_stats.append(f'{self.smooth_train_losses[task]:.6f}')
                str_stats.append(f'{val_loss_dict[task]:.6f}')
                str_stats.append(
                    f"{metrics_scores[task][self.metric_function_dict[task].__name__]:.6f}"
                )

            str_stats.append(format_time(time.time() - start_time))

            pbar.write(str_stats, table=True)

            if best_model and overall_val_loss < current_best_loss:
                current_best_loss = overall_val_loss
                best_model_wts = copy.deepcopy(self.model.state_dict())
                best_model_epoch = epoch

        if best_model:
            self.model.load_state_dict(best_model_wts)
            print(f'Epoch {best_model_epoch} best model saved with loss of {current_best_loss}')

    def _update_smooth_train_loss(self, task_type, current_loss):
        self.smooth_train_losses[task_type] = (
            SMOOTH_LOSS_ALPHA * current_loss
            + (1 - SMOOTH_LOSS_ALPHA) * self.smooth_train_losses[task_type]
            if task_type in self.smooth_train_losses
            else current_loss
        )

    def _report_smooth_train_loss(self):
        return ''.join(
            [
                f'    {task}_train_loss: {loss:.4f}'
                for task, loss in self.smooth_train_losses.items()
            ]
        )

    def validate(self, device='cuda:0', pbar=None):
        """
        Evaluate the model on a validation set

        Parameters
        ----------
        loss_function: function
            function to calculate loss with in model
        device: str (defaults to 'cuda:0')
            device to run calculations on
        pbar: fast_progress progress bar (defaults to None)
            parent progress bar for all epochs

        Returns
        -------
        overall_val_loss: float
            overall validation loss for all tasks
        val_loss_dict: dict
            dictionary of validation losses for individual tasks
        metrics_scores: dict
            scores for individual tasks
        """
        preds_dict = {}

        val_loss_dict = {task: 0.0 for task in self.tasks}
        metrics_scores = (
            {task: {self.metric_function_dict[task].__name__: 0.0} for task in self.tasks}
        )

        overall_val_loss = 0.0

        self.model.eval()

        with torch.no_grad():
            for step, batch in enumerate(
                progress_bar(self.val_dataloader, parent=pbar, leave=(pbar is not None))
            ):
                task_type, (x, y) = batch
                x = self._return_input_on_device(x, device)

                y = y.to(device)

                output = self.model(x)
                num_rows = self._get_num_rows(x)

                current_loss = self.loss_function_dict[task_type](output[task_type], y)

                scaled_loss = current_loss.item() * num_rows

                val_loss_dict[task_type] += scaled_loss
                overall_val_loss += scaled_loss

                y_pred = output[task_type].cpu().numpy()
                y_true = y.cpu().numpy()

                preds_dict = self._update_preds_dict(preds_dict, task_type, y_true, y_pred)

        overall_val_loss /= self.val_dataloader.total_samples

        for task in self.tasks:
            val_loss_dict[task] = (
                val_loss_dict[task]
                / len(self.val_dataloader.loader_dict[task].dataset)
            )

        for task in metrics_scores.keys():

            y_true = preds_dict[task]['y_true']
            y_raw_pred = preds_dict[task]['y_pred']

            metric_score, y_preds = self.metric_function_dict[task](y_true, y_raw_pred)

            metrics_scores[task][self.metric_function_dict[task].__name__] = metric_score

        return overall_val_loss, val_loss_dict, metrics_scores

    def get_val_preds(self, device='cuda:0'):
        """
        Return true labels and predictions for data in self.val_dataloaders

        Parameters
        ----------
        device: str (defaults to 'cuda:0')
            device to run calculations on

        Returns
        -------
        Dictionary with dictionary for each task type:
            'y_true': numpy array of true labels, shape: (num_rows,)
            'y_pred': numpy of array of predicted probabilities: shape (num_rows, num_labels)
        """
        preds_dict = {}
        self.model = self.model.to(device)
        self.model.eval()

        with torch.no_grad():
            for step, batch in enumerate(progress_bar(self.val_dataloader, leave=False)):
                task_type, (x, y) = batch
                x = self._return_input_on_device(x, device)

                y = y.to(device)

                output = self.model(x)

                y_pred = output[task_type].cpu().numpy()
                y_true = y.cpu().numpy()

                preds_dict = self._update_preds_dict(preds_dict, task_type, y_true, y_pred)

        for task in self.tasks:
            metrics_scores, y_preds = (
                self.metric_function_dict[task](preds_dict[task]['y_true'],
                                                preds_dict[task]['y_pred'])
            )
            preds_dict[task]['y_pred'] = y_preds

        return preds_dict

    def _return_input_on_device(self, x, device):
        return x.to(device)

    def _get_num_rows(self, x):
        return x.size(0)

    def _update_preds_dict(self, preds_dict, task_type, y_true, y_pred):
        """
        Updates prediction dictionary for a specific task with both true labels
        and predicted labels for a given batch
        """

        if task_type not in preds_dict:
            preds_dict[task_type] = {
                'y_true': y_true,
                'y_pred': y_pred
            }

        else:
            preds_dict[task_type]['y_true'] = (
                np.concatenate((preds_dict[task_type]['y_true'], y_true))
            )

            preds_dict[task_type]['y_pred'] = (
                np.concatenate((preds_dict[task_type]['y_pred'], y_pred))
            )
        return preds_dict

    def _get_loss_functions(self, loss_function_dict):
        """
        Uses dictionaries of tasks and their loss configurations to construct
        a dictionary of loss functions.
        """
        processed_loss_function_dict = {}

        if loss_function_dict is None:
            loss_function_dict = {task: 'categorical_cross_entropy' for task in self.tasks}

        self._check_for_all_tasks(loss_function_dict, self.tasks, 'loss')

        for key, value in loss_function_dict.items():

            if isinstance(value, str):
                try:
                    processed_loss_function_dict[key] = DEFAULT_LOSSES_DICT[value]
                except Exception:

                    raise Exception('Found invalid loss function: {}. '
                                    'Valid losses are categorical_cross_entropy '
                                    'or bce_logits. Check that all tasks loss names are '
                                    'valid.'.format(value))
            else:
                processed_loss_function_dict[key] = value

        return processed_loss_function_dict

    def _get_metric_functions(self, metric_function_dict):
        """
        Uses dictionaries of tasks and a string cooresponding to a metric
        function configuration or custom metric function.

        Parameters
        ----------
        metric_function_dict: dictionary
            keys are tasks and values are associated metric strings or custom metric functions.
            Current supported metric functions are `multi_class_acc`
            for multi-class tasks and an accuracy score and `multi_label_acc` for multi-label
            tasks with an accuracy score, or custom functions.
        """
        processed_metric_function_dict = {}

        if metric_function_dict is None:
            metric_function_dict = {task: 'multi_class_acc' for task in self.tasks}

        self._check_for_all_tasks(metric_function_dict, self.tasks, 'accuracy')

        for key, value in metric_function_dict.items():
            if isinstance(value, str):
                try:
                    processed_metric_function_dict[key] = DEFAULT_METRIC_DICT[value]

                except Exception:
                    raise Exception('Found invalid metric function: {}. '
                                    'Valid metric functions are multi_class_acc '
                                    'or multi_label_acc. Check that all tasks metric '
                                    'functions names are valid.'.format(value))
            else:
                processed_metric_function_dict[key] = value

        return processed_metric_function_dict

    def _check_for_all_tasks(self, input_dict, tasks, input_str):
        if not all(task in input_dict for task in tasks):
            missing_tasks = set(tasks)-input_dict.keys()

            raise Exception(f'make sure all tasks are contained in the {input_str} dictionary '
                            f'missing tasks are {missing_tasks}')


class MultiInputMultiTaskLearner(MultiTaskLearner):
    """
    Multi Input subclass of MultiTaskLearner class

    Parameters
    ----------
    model: torch.nn.Module
        PyTorch model to use with the Learner
    train_dataloader: MultiDatasetLoader
        dataloader for all of the training data
    val_dataloader: MultiDatasetLoader
        dataloader for all of the validation data
    task_dict: dict
        dictionary with all of the tasks as keys and the number of unique labels as the values

    Notes
    -----
    Multi-input datasets should return x's as a tuple/list so that each element
    can be sent to the appropriate device before being sent to the model
    see octopod.vision.dataset's OctopodImageDataset class for an example
    """
    def _return_input_on_device(self, x, device):
        """
        Send all model inputs to the appropriate device (GPU or CPU)
        when the inputs are in a dictionary format.

        Parameters
        ----------
        x: dict
            Output of a dataloader where the dataset generator groups multiple
            model inputs (such as multiple images) into a dictionary. Example
            `{'full_img':some_tensor,'crop_img':some_tensor}`

        """
        for k, v in x.items():
            x[k] = v.to(device)
        return x

    def _get_num_rows(self, x):
        return x[next(iter(x))].size(0)<|MERGE_RESOLUTION|>--- conflicted
+++ resolved
@@ -135,15 +135,7 @@
 
                 current_loss = self.loss_function_dict[task_type](output[task_type], y)
 
-<<<<<<< HEAD
                 overall_training_loss += current_loss.item() * num_rows
-=======
-                scaled_loss = current_loss.item() * num_rows
-
-                training_loss_dict[task_type] += scaled_loss
-
-                overall_training_loss += scaled_loss
->>>>>>> 4ef3d156
 
                 optimizer.zero_grad()
                 current_loss.backward()
